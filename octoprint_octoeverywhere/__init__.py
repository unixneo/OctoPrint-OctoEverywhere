# coding=utf-8
from __future__ import absolute_import
import logging
import threading
import random
import string

from .octoeverywhereimpl import OctoEverywhere
import octoprint.plugin

class OctoeverywherePlugin(octoprint.plugin.StartupPlugin,
							octoprint.plugin.SettingsPlugin,
							octoprint.plugin.AssetPlugin,
							octoprint.plugin.TemplatePlugin,
							octoprint.plugin.WizardPlugin):

	# The port this octoprint instance is listening on.
	OctoPrintLocalPort = 80

	# Assets we use, just for the wizard right now.
	def get_assets(self):
		return {
			"js"  : ["js/OctoEverywhere.js"],
			"less": ["less/OctoEverywhere.less"],
			"css" : ["css/OctoEverywhere.css"]
		}

	# Return true if the wizard needs to be shown.
	def is_wizard_required(self):
<<<<<<< HEAD
		return True
=======
		# TODO - for now disable the wizard since for some users it got them stuck
		# with no way to dismiss it.
		return False
		#return self._settings.get(["HasSeenBasicWizard"]) is None

	# Called when the wizard is closed. Indicates if the UI was seen or not.
	def on_wizard_finish(self, handled):
		self._settings.set(["HasSeenBasicWizard"], True, force=True)
		self._settings.save(force=True)
>>>>>>> febf54c2

	# Increment this if we need to pop the wizard again.
	def get_wizard_version(self):
		return 2

	def get_wizard_details(self):
		return {"AddPrinterUrl": self._settings.get(["AddPrinterUrl"])}

	# Return the default settings.
	def get_settings_defaults(self):
		return dict(PrinterKey="", AddPrinterUrl="")

	# Return the current printer key for the settings template
	def get_template_vars(self):
		return dict(
			PrinterKey=self._settings.get(["PrinterKey"]),
			AddPrinterUrl=self._settings.get(["AddPrinterUrl"])
		)

	def get_template_configs(self):
		return [
			dict(type="settings", custom_bindings=False)
		]

	##~~ Softwareupdate hook
	def get_update_information(self):
		# Define the configuration for your plugin to use with the Software Update
		# Plugin here. See https://docs.octoprint.org/en/master/bundledplugins/softwareupdate.html
		# for details.
		return dict(
			octoeverywhere=dict(
				displayName="octoeverywhere",
				displayVersion=self._plugin_version,

				# version check: github repository
				type="github_release",
				user="QuinnDamerell",
				repo="OctoPrint-OctoEverywhere",
				current=self._plugin_version,

				# update method: pip
				pip="https://github.com/QuinnDamerell/OctoPrint-OctoEverywhere/archive/{target_version}.zip"
			)
		)

	# Called when the system is starting up.
	def on_startup(self, ip, port):
		# Get the port the server is listening on, since for some configs it's not the default.
		self.OctoPrintLocalPort = port
<<<<<<< HEAD
		logger.info("OctoPrint port " + str(self.OctoPrintLocalPort))
=======
		self._logger.info("OctoPrint port " + str(self.OctoPrintLocalPort))
>>>>>>> febf54c2

		# Ensure they key is created here, so make sure that it is always created before
		# Any of the UI queries for it.
		self.EnsureAndGetPrinterId()

	# Call when the system is ready and running
	def on_after_startup(self):
		# Spin off a thread for us to operate on.
		self._logger.info("After startup called. Strating workder thread.")
		main_thread = threading.Thread(target=self.main)
		main_thread.daemon = True
		main_thread.start()

	# The length the printer ID should be.
	c_OctoEverywherePrinterIdLength = 40
	# The url for the add printer process.
	c_OctoEverywhereAddPrinterUrl = "https://octoeverywhere.com/getstarted?printerid="

	# Returns a new printer Id. This needs to be crypo-random to make sure it's not
	# predictable.
	def GeneratePrinterId(self):
		return ''.join(random.SystemRandom().choice(string.ascii_uppercase + string.digits) for _ in range(self.c_OctoEverywherePrinterIdLength))

	# Ensures we have generated a printer id and returns it.
	def EnsureAndGetPrinterId(self):
		# Try to get the current.
		currentId = self._settings.get(["PrinterKey"])

		# Make sure the current ID is valid.
		if currentId == None or len(currentId) < self.c_OctoEverywherePrinterIdLength:
			# Create and save the new value
			self._logger.info("Old printer id of length " + str(len(currentId)) + " is invlaid, regenerating.")
			currentId = self.GeneratePrinterId()
			self._logger.info("New printer id is: "+currentId)

		# Always update the settings, so they are always correct.
		self._settings.set(["AddPrinterUrl"], self.c_OctoEverywhereAddPrinterUrl + currentId, force=True)
		self._settings.set(["PrinterKey"], currentId, force=True)
		self._settings.save(force=True)
		return currentId

	# Our main worker
	def main(self):
<<<<<<< HEAD
		logger.info("Main thread starting")
=======
		self._logger.info("Main thread starting")
>>>>>>> febf54c2
		try:
			# Get or create a printer id.
			printerId = self.EnsureAndGetPrinterId()

			# For now, we will always use 8080 for mjpg-streamer. This is the default port and I think
			# most all configs will run on it. Ideally we would pull this from the config.
			mjpgStreamerLocalPort = 8080

			# Run!
			OctoEverywhereWsUri = "wss://octoeverywhere.com/octoclientws"
<<<<<<< HEAD
			oe = OctoEverywhere(OctoEverywhereWsUri, self.OctoPrintLocalPort, printerId, logger)
			oe.RunBlocking()
=======
			oe = OctoEverywhere(OctoEverywhereWsUri, self.OctoPrintLocalPort, mjpgStreamerLocalPort, printerId, self._logger)
			oe.RunBlocking()		
>>>>>>> febf54c2
		except Exception as e:
			self._logger.error("Exception thrown out of main runner. "+str(e))

__plugin_name__ = "OctoEverywhere!"
__plugin_pythoncompat__ = ">=2.7,<4" # py 2.7 or 3

def __plugin_load__():
	global __plugin_implementation__
	__plugin_implementation__ = OctoeverywherePlugin()

	global __plugin_hooks__
	__plugin_hooks__ = {
		"octoprint.plugin.softwareupdate.check_config": __plugin_implementation__.get_update_information
	}<|MERGE_RESOLUTION|>--- conflicted
+++ resolved
@@ -27,19 +27,7 @@
 
 	# Return true if the wizard needs to be shown.
 	def is_wizard_required(self):
-<<<<<<< HEAD
 		return True
-=======
-		# TODO - for now disable the wizard since for some users it got them stuck
-		# with no way to dismiss it.
-		return False
-		#return self._settings.get(["HasSeenBasicWizard"]) is None
-
-	# Called when the wizard is closed. Indicates if the UI was seen or not.
-	def on_wizard_finish(self, handled):
-		self._settings.set(["HasSeenBasicWizard"], True, force=True)
-		self._settings.save(force=True)
->>>>>>> febf54c2
 
 	# Increment this if we need to pop the wizard again.
 	def get_wizard_version(self):
@@ -89,11 +77,7 @@
 	def on_startup(self, ip, port):
 		# Get the port the server is listening on, since for some configs it's not the default.
 		self.OctoPrintLocalPort = port
-<<<<<<< HEAD
-		logger.info("OctoPrint port " + str(self.OctoPrintLocalPort))
-=======
 		self._logger.info("OctoPrint port " + str(self.OctoPrintLocalPort))
->>>>>>> febf54c2
 
 		# Ensure they key is created here, so make sure that it is always created before
 		# Any of the UI queries for it.
@@ -137,11 +121,8 @@
 
 	# Our main worker
 	def main(self):
-<<<<<<< HEAD
-		logger.info("Main thread starting")
-=======
 		self._logger.info("Main thread starting")
->>>>>>> febf54c2
+
 		try:
 			# Get or create a printer id.
 			printerId = self.EnsureAndGetPrinterId()
@@ -152,13 +133,8 @@
 
 			# Run!
 			OctoEverywhereWsUri = "wss://octoeverywhere.com/octoclientws"
-<<<<<<< HEAD
-			oe = OctoEverywhere(OctoEverywhereWsUri, self.OctoPrintLocalPort, printerId, logger)
-			oe.RunBlocking()
-=======
 			oe = OctoEverywhere(OctoEverywhereWsUri, self.OctoPrintLocalPort, mjpgStreamerLocalPort, printerId, self._logger)
 			oe.RunBlocking()		
->>>>>>> febf54c2
 		except Exception as e:
 			self._logger.error("Exception thrown out of main runner. "+str(e))
 
